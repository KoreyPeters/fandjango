--- conflicted
+++ resolved
@@ -56,7 +56,6 @@
 
         # An error occured during authorization...
         if 'error' in request.GET:
-<<<<<<< HEAD
             # The user refused to authorize the application...
             if request.GET['error'] == 'access_denied':
                 return authorization_denied_view(request)
@@ -161,10 +160,6 @@
         browsers it is considered by IE before accepting third-party cookies (ie. cookies set by
         documents in iframes). If they are not set correctly, IE will not set these cookies.
         """
-=======
-            request.facebook = False
-            error = request.GET['error']
->>>>>>> 58fd1849
 
         response['P3P'] = 'CP="IDC CURa ADMa OUR IND PHY ONL COM STA"'
         return response
